--- conflicted
+++ resolved
@@ -30,13 +30,6 @@
 
 import { Badge } from "@/components/ui/badge";
 import { Button } from "@/components/ui/button";
-import {
-  Card,
-  CardContent,
-  CardDescription,
-  CardHeader,
-  CardTitle,
-} from "@/components/ui/card";
 import { Progress } from "@/components/ui/progress";
 import { ScrollArea } from "@/components/ui/scroll-area";
 import { Separator } from "@/components/ui/separator";
@@ -256,6 +249,7 @@
   },
 ];
 
+//example prompts for quick actions *could automatic this based on recent activity*
 const QUICK_PROMPTS: QuickPrompt[] = [
   {
     id: "prompt-1",
@@ -495,71 +489,6 @@
   }, []);
 
   return (
-<<<<<<< HEAD
-    <div className="flex min-h-screen items-center justify-center bg-muted/15 px-4 py-12">
-      <Card className="w-full max-w-6xl border-border/60 bg-background/95 shadow-xl backdrop-blur sm:rounded-3xl lg:h-[88vh]">
-        <div className="flex h-full flex-col gap-6 lg:flex-row lg:gap-0">
-          <div className="order-2 flex flex-1 min-h-[70vh] flex-col overflow-hidden border-border/60 lg:order-1 lg:border-r">
-            <header className="flex flex-col gap-4 px-6 pt-6 pb-3">
-              <div className="flex items-center gap-2 text-primary">
-                <Sparkles className="h-5 w-5" />
-                <span className="text-xs font-semibold tracking-[0.25em] uppercase">
-                  Swarm Compliance Studio
-                </span>
-              </div>
-              <h1 className="text-2xl font-semibold sm:text-3xl">
-                Orchestrate compliance conversations and evidence flows
-              </h1>
-              <p className="text-sm text-muted-foreground sm:text-base">
-                Chat with the swarm copilot, import artifacts, and monitor audit readiness in a single, calm workspace.
-              </p>
-              <div className="flex flex-wrap items-center gap-2 pt-1">
-                {VIEW_OPTIONS.map((option) => (
-                  <Button
-                    key={option.id}
-                    variant={activeView === option.id ? "default" : "ghost"}
-                    size="sm"
-                    className={cn(
-                      "gap-2 rounded-full border border-border/60 px-4 py-1.5 text-sm",
-                      activeView === option.id ? "bg-primary text-primary-foreground shadow" : "bg-background/70"
-                    )}
-                    onClick={() => setActiveView(option.id)}
-                  >
-                    <option.icon className="h-3.5 w-3.5" />
-                    {option.label}
-                  </Button>
-                ))}
-              </div>
-            </header>
-
-            <WorkspaceFolderSelector
-              folders={folders}
-              selectedFolderIds={selectedFolderIds}
-              activeFolderId={activeFolderId}
-              onSelectFolder={handleSelectFolder}
-              onToggleFolder={handleToggleFolderSelection}
-              onCreateFolder={handleCreateFolder}
-            />
-
-            <div className="flex-1 overflow-hidden px-4 pb-6 sm:px-6">
-              {criticalAlerts.length > 0 ? <AlertStrip alerts={criticalAlerts} /> : null}
-
-              {activeView === "chat" && (
-                <section className="flex h-full flex-col gap-6 overflow-hidden">
-                  <SectionHeading
-                    icon={Bot}
-                    title="Compliance copilot"
-                    description="Converse with the swarm, escalate findings, and capture decisions."
-                  />
-                  <ChatView
-                    documents={documents}
-                    metrics={metrics}
-                    quickPrompts={QUICK_PROMPTS}
-                    contextLabel={folderContextLabel}
-                  />
-                </section>
-              )}
-=======
     <div className="flex min-h-screen bg-muted/15 text-foreground">
       {/* Desktop navigation and folder picker */}
       <aside
@@ -684,97 +613,60 @@
                     />
                   </section>
                 )}
->>>>>>> 7f8059f0
-
-              {activeView === "files" && (
-                <section className="flex h-full flex-col gap-6 overflow-hidden">
-                  <SectionHeading
-                    icon={Upload}
-                    title="Evidence workspace"
-                    description="Bulk ingest files, track processing status, and prune stale artifacts."
-                  />
-                  <FilesView
-                    compact
-                    fullHeight
-                    folders={folders}
-                    activeFolderId={activeFolderId}
-                    selectedFolderIds={selectedFolderIds}
-                    onSelectActiveFolder={handleSelectFolder}
-                    onToggleFolderSelection={handleToggleFolderSelection}
-                    onCreateFolder={handleCreateFolder}
-                    onFilesAdded={handleFilesAdded}
-                    onRemoveDocument={handleRemoveDocument}
-                  />
-                </section>
-              )}
-
-              {activeView === "insights" && (
-                <section className="flex h-full flex-col gap-6 overflow-hidden">
-                  <SectionHeading
-                    icon={ShieldAlert}
-                    title="Compliance radar"
-                    description="Review prioritized findings and escalation signals across frameworks."
-                  />
-                  <InsightsView
-                    compact
-                    fullHeight
-                    metrics={metrics}
-                    documents={documents}
-                    findings={INITIAL_FINDINGS}
-                  />
-                </section>
-              )}
-
-              {activeView === "agents" && (
-                <section className="flex h-full flex-col gap-6 overflow-hidden">
-                  <SectionHeading
-                    icon={Users}
-                    title="Swarm agents"
-                    description="Understand how specialized agents are progressing and balancing workloads."
-                  />
-                  <AgentsView compact fullHeight agents={AGENT_STATUSES} />
-                </section>
-              )}
-            </div>
+
+                {activeView === "files" && (
+                  <section className="flex h-full flex-col gap-6 overflow-hidden">
+                    <SectionHeading
+                      icon={Upload}
+                      title="Evidence workspace"
+                      description="Bulk ingest files, track processing status, and prune stale artifacts."
+                    />
+                    <FilesView
+                      folders={folders}
+                      activeFolderId={activeFolderId}
+                      selectedFolderIds={selectedFolderIds}
+                      onSelectFolder={handleSelectFolder}
+                      onToggleFolder={handleToggleFolderSelection}
+                      onCreateFolder={handleCreateFolder}
+                      onFilesAdded={handleFilesAdded}
+                      onRemoveDocument={handleRemoveDocument}
+                      compact
+                      fullHeight
+                    />
+                  </section>
+                )}
+
+                {activeView === "insights" && (
+                  <section className="flex h-full flex-col gap-6 overflow-hidden">
+                    <SectionHeading
+                      icon={ShieldAlert}
+                      title="Compliance radar"
+                      description="Review prioritized findings and escalation signals across frameworks."
+                    />
+                    <InsightsView
+                      compact
+                      fullHeight
+                      metrics={metrics}
+                      documents={documents}
+                      findings={INITIAL_FINDINGS}
+                    />
+                  </section>
+                )}
+
+                {activeView === "agents" && (
+                  <section className="flex h-full flex-col gap-6 overflow-hidden">
+                    <SectionHeading
+                      icon={Users}
+                      title="Swarm agents"
+                      description="Understand how specialized agents are progressing and balancing workloads."
+                    />
+                    <AgentsView compact fullHeight agents={AGENT_STATUSES} />
+                  </section>
+                )}
+              </div>
+            </section>
           </div>
 
-<<<<<<< HEAD
-          <aside className="order-1 flex flex-col gap-4 border-border/60 px-6 pt-6 pb-8 lg:order-2 lg:w-[320px] lg:border-l lg:pb-6">
-            <div className="space-y-2 lg:space-y-3">
-              <h2 className="text-sm font-semibold text-muted-foreground">Key health metrics</h2>
-              <div className="flex flex-wrap gap-3">
-                <MetricTile
-                  icon={ShieldCheck}
-                  label="Verified"
-                  value={metrics.indexed}
-                  progress={coveragePercent}
-                  secondaryLabel={`Coverage ${coveragePercent}%`}
-                  tone="positive"
-                  className="min-w-[140px] flex-1"
-                />
-                <MetricTile
-                  icon={ShieldAlert}
-                  label="Flagged"
-                  value={metrics.flagged}
-                  tone="alert"
-                  className="min-w-[140px] flex-1"
-                />
-                <MetricTile
-                  icon={Activity}
-                  label="In queue"
-                  value={metrics.queued}
-                  className="min-w-[140px] flex-1"
-                />
-                <MetricTile
-                  icon={Files}
-                  label="Total scope"
-                  value={metrics.total}
-                  secondaryLabel={freshnessMeta?.label}
-                  tone={freshnessMeta?.tone ?? "default"}
-                  className="min-w-[140px] flex-1"
-                />
-              </div>
-=======
           {/* Metrics sidebar */}
           <aside className="w-full shrink-0 space-y-4 rounded-3xl border border-border/60 bg-background/95 px-6 py-6 shadow-sm lg:w-80">
             <h2 className="text-sm font-semibold text-muted-foreground">Key health metrics</h2>
@@ -796,13 +688,13 @@
                 secondaryLabel={freshnessMeta?.label}
                 tone={freshnessMeta?.tone ?? "default"}
               />
->>>>>>> 7f8059f0
             </div>
           </aside>
         </div>
-      </Card>
+      </div>
     </div>
   );
+
 }
 
 type Metrics = {
@@ -996,8 +888,8 @@
   folders: WorkspaceFolder[];
   activeFolderId: string;
   selectedFolderIds: string[];
-  onSelectActiveFolder: (folderId: string) => void;
-  onToggleFolderSelection: (folderId: string) => void;
+  onSelectFolder: (folderId: string) => void;
+  onToggleFolder: (folderId: string) => void;
   onCreateFolder: () => void;
   onFilesAdded: (folderId: string, files: FileList | File[]) => void;
   onRemoveDocument: (folderId: string, documentId: string) => void;
@@ -1009,8 +901,8 @@
   folders,
   activeFolderId,
   selectedFolderIds,
-  onSelectActiveFolder,
-  onToggleFolderSelection,
+  onSelectFolder,
+  onToggleFolder,
   onCreateFolder,
   onFilesAdded,
   onRemoveDocument,
@@ -1023,9 +915,9 @@
 
   useEffect(() => {
     if (!activeFolder && folders.length) {
-      onSelectActiveFolder(folders[0].id);
+      onSelectFolder(folders[0].id);
     }
-  }, [activeFolder, folders, onSelectActiveFolder]);
+  }, [activeFolder, folders, onSelectFolder]);
 
   const handleFileInputChange = useCallback(
     (event: React.ChangeEvent<HTMLInputElement>) => {
@@ -1075,7 +967,7 @@
       <div className="flex flex-col gap-2 rounded-2xl border border-border/60 bg-background/80 px-4 py-3">
         <div className="flex flex-wrap items-center justify-between gap-3">
           <div className="flex flex-wrap items-center gap-2">
-            <Select value={activeFolder.id} onValueChange={onSelectActiveFolder}>
+            <Select value={activeFolder.id} onValueChange={onSelectFolder}>
               <SelectTrigger className="w-[220px]">
                 <SelectValue placeholder="Select folder" />
               </SelectTrigger>
@@ -1091,7 +983,7 @@
               size="sm"
               variant={isInContext ? "default" : "outline"}
               className="gap-2"
-              onClick={() => onToggleFolderSelection(activeFolder.id)}
+              onClick={() => onToggleFolder(activeFolder.id)}
             >
               {isInContext ? "In AI context" : "Add to context"}
             </Button>
@@ -1534,31 +1426,26 @@
 }: WorkspaceFolderSelectorProps) {
   if (!folders.length) {
     return (
-      <div className="border-border/60 bg-background/60 px-6 pb-4">
-        <div className="flex items-center justify-between">
-          <h2 className="text-sm font-semibold text-muted-foreground">Workspace folders</h2>
-          <Button variant="outline" size="sm" className="gap-2" onClick={onCreateFolder}>
-            <FolderPlus className="h-4 w-4" />
-            New folder
-          </Button>
-        </div>
-        <p className="mt-3 text-xs text-muted-foreground">
-          Organize evidence into folders to control what the swarm uses for context.
-        </p>
-      </div>
-    );
-  }
-
-  return (
-    <div className="border-border/60 bg-background/60 px-6 pb-4">
-      <div className="flex items-center justify-between gap-3">
-        <h2 className="text-sm font-semibold text-muted-foreground">Workspace folders</h2>
-        <Button variant="outline" size="sm" className="gap-2" onClick={onCreateFolder}>
+      <div className="rounded-2xl border border-border/60 bg-background/95 px-4 py-4 text-center text-xs text-muted-foreground">
+        <p>No folders yet. Create one to start importing evidence.</p>
+        <Button variant="outline" size="sm" className="mt-3 gap-2" onClick={onCreateFolder}>
           <FolderPlus className="h-4 w-4" />
           New folder
         </Button>
       </div>
-      <div className="mt-3 flex gap-3 overflow-x-auto pb-2">
+    );
+  }
+
+  return (
+    <div className="space-y-2">
+      <div className="flex items-center justify-between text-xs font-semibold text-muted-foreground">
+        <span>Workspace folders</span>
+        <Button variant="outline" size="sm" className="gap-2" onClick={onCreateFolder}>
+          <FolderPlus className="h-4 w-4" />
+          New
+        </Button>
+      </div>
+      <div className="flex flex-col gap-1">
         {folders.map((folder) => {
           const isActive = folder.id === activeFolderId;
           const isSelected = selectedFolderIds.includes(folder.id);
@@ -1568,68 +1455,55 @@
           return (
             <div
               key={folder.id}
+              role="button"
+              tabIndex={0}
+              onClick={() => onSelectFolder(folder.id)}
+              onKeyDown={(event) => {
+                if (event.key === "Enter" || event.key === " ") {
+                  event.preventDefault();
+                  onSelectFolder(folder.id);
+                }
+              }}
               className={cn(
-                "min-w-[220px] flex-1 cursor-pointer rounded-2xl border bg-background/90 p-4 shadow-sm transition",
-                isActive ? "border-primary shadow-md" : "border-border/70 hover:border-primary/60"
+                "flex w-full items-center justify-between rounded-lg border px-3 py-2 text-left text-sm transition",
+                isActive ? "border-primary bg-primary/10 text-primary" : "border-border/60 hover:border-primary/40"
               )}
-              onClick={() => onSelectFolder(folder.id)}
             >
-              <div className="flex items-start justify-between gap-2">
-                <div>
-                  <p className="text-sm font-semibold leading-tight">{folder.name}</p>
-                  <p className="text-xs text-muted-foreground/80">
-                    {relativeTime(folder.createdAt)} · {docCount} files
-                  </p>
+              <div className="space-y-1">
+                <div className="flex items-center gap-2">
+                  <span className="font-medium text-foreground">{folder.name}</span>
+                  {isActive ? (
+                    <Badge variant="outline" className="text-[10px] text-primary">
+                      Active
+                    </Badge>
+                  ) : null}
                 </div>
-                {isActive ? (
-                  <Badge variant="outline" className="text-[11px] text-primary">
-                    Active
-                  </Badge>
-                ) : null}
+                <div className="flex flex-wrap gap-3 text-xs text-muted-foreground">
+                  <span className="inline-flex items-center gap-1">
+                    <Files className="h-3 w-3" /> {docCount}
+                  </span>
+                  <span
+                    className={cn(
+                      "inline-flex items-center gap-1",
+                      flaggedCount ? "text-destructive" : "text-muted-foreground"
+                    )}
+                  >
+                    <ShieldAlert className="h-3 w-3" /> {flaggedCount}
+                  </span>
+                  <span>{relativeTime(folder.createdAt)}</span>
+                </div>
               </div>
-              {folder.description ? (
-                <p className="mt-2 text-xs text-muted-foreground/80">
-                  {folder.description}
-                </p>
-              ) : null}
-              <div className="mt-3 flex flex-wrap items-center gap-2 text-xs text-muted-foreground">
-                <span className="inline-flex items-center gap-1">
-                  <Files className="h-3.5 w-3.5" /> {docCount}
-                </span>
-                <span
-                  className={cn(
-                    "inline-flex items-center gap-1",
-                    flaggedCount ? "text-destructive" : "text-muted-foreground"
-                  )}
-                >
-                  <ShieldAlert className="h-3.5 w-3.5" /> {flaggedCount} flagged
-                </span>
-              </div>
-              <div className="mt-4 flex gap-2">
-                <Button
-                  size="sm"
-                  variant={isSelected ? "default" : "outline"}
-                  className="gap-2"
-                  onClick={(event) => {
-                    event.stopPropagation();
-                    onToggleFolder(folder.id);
-                  }}
-                >
-                  {isSelected ? "In context" : "Add to context"}
-                </Button>
-                {!isActive ? (
-                  <Button
-                    size="sm"
-                    variant="ghost"
-                    onClick={(event) => {
-                      event.stopPropagation();
-                      onSelectFolder(folder.id);
-                    }}
-                  >
-                    Set active
-                  </Button>
-                ) : null}
-              </div>
+              <Button
+                size="sm"
+                variant={isSelected ? "default" : "outline"}
+                className="gap-1"
+                onClick={(event) => {
+                  event.stopPropagation();
+                  onToggleFolder(folder.id);
+                }}
+              >
+                {isSelected ? "In" : "Add"}
+              </Button>
             </div>
           );
         })}
