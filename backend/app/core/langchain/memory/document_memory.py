--- conflicted
+++ resolved
@@ -91,71 +91,77 @@
             length_function=len,
         )
         
-        # In-memory storage for document metadata
+        # In-memory storage for document metadata (used for both vector and in-memory modes)
         self.document_metadata: Dict[str, DocumentMetadata] = {}
-<<<<<<< HEAD
         self.chunk_store: Dict[str, List[str]] = {}
 
-=======
-        
-        # Rebuild metadata from ChromaDB on initialization
-        self._rebuild_metadata_from_chromadb()
-    
+        # Rebuild metadata from persistent store when available
+        if self.vectorstore:
+            self._rebuild_metadata_from_chromadb()
+
     def _rebuild_metadata_from_chromadb(self):
-        """
-        Rebuild in-memory metadata from ChromaDB on initialization
-        This ensures consistency after server restarts
-        """
+        """Rebuild in-memory metadata from ChromaDB on initialization."""
+        if not self.vectorstore:
+            return
+
         try:
-            collection = self.vectorstore._collection
+            collection = getattr(self.vectorstore, "_collection", None)
             if not collection:
                 return
-            
-            # Get all documents from ChromaDB
+
             all_docs = collection.get()
-            if not all_docs or 'metadatas' not in all_docs:
+            if not all_docs or "metadatas" not in all_docs:
                 return
-            
-            # Extract unique document IDs and rebuild metadata
-            unique_doc_ids = set()
-            for metadata in all_docs['metadatas']:
-                if metadata and 'document_id' in metadata:
-                    unique_doc_ids.add(metadata['document_id'])
-            
-            # Rebuild metadata for each unique document
+
+            unique_doc_ids = {
+                metadata["document_id"]
+                for metadata in all_docs["metadatas"]
+                if metadata and "document_id" in metadata
+            }
+
             for document_id in unique_doc_ids:
-                # Get first chunk to extract metadata
                 filter_dict = {"document_id": document_id}
                 results = self.vectorstore.similarity_search(
-                    "document",  # Generic query
-                    k=1,  # Just get one chunk for metadata
-                    filter=filter_dict
+                    "document",
+                    k=1,
+                    filter=filter_dict,
                 )
-                
-                if results:
-                    chunk_metadata = results[0].metadata
-                    
-                    # Recreate DocumentMetadata object
-                    doc_metadata = DocumentMetadata(
-                        document_id=document_id,
-                        filename=chunk_metadata.get("filename", "Unknown"),
-                        document_type=DocumentType(chunk_metadata.get("document_type", "txt")),
-                        upload_timestamp=datetime.fromisoformat(
-                            chunk_metadata.get("upload_timestamp", datetime.now().isoformat())
-                        ),
-                        file_size=chunk_metadata.get("file_size", 0),
-                        source=chunk_metadata.get("source", "unknown"),
-                        tags=json.loads(chunk_metadata.get("tags", "[]")) if isinstance(chunk_metadata.get("tags"), str) else chunk_metadata.get("tags", [])
+
+                if not results:
+                    continue
+
+                chunk_metadata = results[0].metadata
+                upload_ts = chunk_metadata.get("upload_timestamp")
+                try:
+                    upload_dt = (
+                        datetime.fromisoformat(upload_ts)
+                        if upload_ts
+                        else datetime.now()
                     )
-                    
-                    # Store in in-memory metadata
-                    self.document_metadata[document_id] = doc_metadata
-                    
-        except Exception as e:
-            # Log error but don't fail initialization
-            print(f"Warning: Failed to rebuild metadata from ChromaDB: {e}")
-    
->>>>>>> 86cafb88
+                except ValueError:
+                    upload_dt = datetime.now()
+
+                tags_value = chunk_metadata.get("tags", [])
+                if isinstance(tags_value, str):
+                    try:
+                        tags_value = json.loads(tags_value)
+                    except json.JSONDecodeError:
+                        tags_value = []
+
+                doc_metadata = DocumentMetadata(
+                    document_id=document_id,
+                    filename=chunk_metadata.get("filename", "Unknown"),
+                    document_type=DocumentType(chunk_metadata.get("document_type", "txt")),
+                    upload_timestamp=upload_dt,
+                    file_size=chunk_metadata.get("file_size", 0),
+                    source=chunk_metadata.get("source", "unknown"),
+                    tags=tags_value if isinstance(tags_value, list) else [],
+                )
+
+                self.document_metadata[document_id] = doc_metadata
+
+        except Exception as error:
+            print(f"Warning: Failed to rebuild metadata from ChromaDB: {error}")
     async def store_document(
         self,
         content: str,
